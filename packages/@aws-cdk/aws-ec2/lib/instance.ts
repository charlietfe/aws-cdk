import * as iam from '@aws-cdk/aws-iam';

import { Construct, Duration, Fn, IResource, Lazy, Resource, Tag } from '@aws-cdk/core';
import { Connections, IConnectable } from './connections';
import { CfnInstance } from './ec2.generated';
import { InstanceType } from './instance-types';
import { ILaunchTemplate } from './launch-template';
import { IMachineImage, OperatingSystemType } from './machine-image';
import { instanceBlockDeviceMappings } from './private/ebs-util';
import { ISecurityGroup, SecurityGroup } from './security-group';
import { UserData } from './user-data';
<<<<<<< HEAD
import { BlockDevice } from './volume';
import { IVpc, SubnetSelection } from './vpc';
=======
import { BlockDevice, synthesizeBlockDeviceMappings } from './volume';
import { IVpc, Subnet, SubnetSelection } from './vpc';
>>>>>>> 293a937a

/**
 * Name tag constant
 */
const NAME_TAG: string = 'Name';

export interface IInstance extends IResource, IConnectable, iam.IGrantable {
  /**
   * The instance's ID
   *
   * @attribute
   */
  readonly instanceId: string;

  /**
   * The availability zone the instance was launched in
   *
   * @attribute
   */
  readonly instanceAvailabilityZone: string;

  /**
   * Private DNS name for this instance
   * @attribute
   */
  readonly instancePrivateDnsName: string;

  /**
   * Private IP for this instance
   *
   * @attribute
   */
  readonly instancePrivateIp: string;

  /**
   * Publicly-routable DNS name for this instance.
   *
   * (May be an empty string if the instance does not have a public name).
   *
   * @attribute
   */
  readonly instancePublicDnsName: string;

  /**
   * Publicly-routable IP  address for this instance.
   *
   * (May be an empty string if the instance does not have a public IP).
   *
   * @attribute
   */
  readonly instancePublicIp: string;
}

export interface InstanceProps extends InstanceBaseProps {

  /**
   * Where to place the instance within the VPC
   *
   * @default - Private subnets.
   */
  readonly vpcSubnets?: SubnetSelection;

  /**
   * In which AZ to place the instance within the VPC
   *
   * @default - Random zone.
   */
  readonly availabilityZone?: string;

  /**
   * The name of the instance
   *
   * @default - CDK generated name
   */
  readonly instanceName?: string;

  /**
   * Specifies whether to enable an instance launched in a VPC to perform NAT.
   * This controls whether source/destination checking is enabled on the instance.
   * A value of true means that checking is enabled, and false means that checking is disabled.
   * The value must be false for the instance to perform NAT.
   *
   * @default - true
   */
  readonly sourceDestCheck?: boolean;

  /**
   * Defines a private IP address to associate with an instance.
   *
   * Private IP should be available within the VPC that the instance is build within.
   *
   * @default - no association
   */
  readonly privateIpAddress?: string;

  /**
   * Launch template to use unspecified fields from
   *
   * @default - Don't use a Launch Template
   */
  readonly launchTemplate?: ILaunchTemplate;
}
/**
 * Properties of an EC2 Instance
 */
interface InstanceBaseProps {

  /**
   * Name of SSH keypair to grant access to instance
   *
   * @default - Use key from Launch Template if available, otherwise no SSH access will be possible.
   */
  readonly keyName?: string;

  /**
   * Whether the instance could initiate connections to anywhere by default.
   * This property is only used when you do not provide a security group.
   *
   * @default true
   */
  readonly allowAllOutbound?: boolean;

  /**
   * The length of time to wait for the resourceSignalCount
   *
   * The maximum value is 43200 (12 hours).
   *
   * @default Duration.minutes(5)
   */
  readonly resourceSignalTimeout?: Duration;

  /**
   * VPC to launch the instance in.
   */
  readonly vpc: IVpc;

  /**
   * Security Group to assign to this instance
   *
   * @default - create new security group
   */
  readonly securityGroup?: ISecurityGroup;

  /**
   * Type of instance to launch
   *
   * @default - Use instance type from Launch Template (which must be set).
   */
  readonly instanceType?: InstanceType;

  /**
   * AMI to launch
   *
   * @default - Use AMI from Launch Template (which must be set).
   */
  readonly machineImage?: IMachineImage;

  /**
   * Specific UserData to use
   *
   * The UserData may still be mutated after creation.
   *
   * @default - Use the UserData from the Launch Template, or no user data.
   */
  readonly userData?: UserData;

  /**
   * An IAM role to associate with the instance profile assigned to this Auto Scaling Group.
   *
   * The role must be assumable by the service principal `ec2.amazonaws.com`:
   *
   * @example
   * const role = new iam.Role(this, 'MyRole', {
   *   assumedBy: new iam.ServicePrincipal('ec2.amazonaws.com')
   * });
   *
   * @default - Use the Role from the Launch Template, otherwise a role will automatically be created, it can be accessed via the `role` property
   */
  readonly role?: iam.IRole;

  /**
   * Specifies how block devices are exposed to the instance. You can specify virtual devices and EBS volumes.
   *
   * Each instance that is launched has an associated root device volume,
   * either an Amazon EBS volume or an instance store volume.
   * You can use block device mappings to specify additional EBS volumes or
   * instance store volumes to attach to an instance when it is launched.
   *
   * @see https://docs.aws.amazon.com/AWSEC2/latest/UserGuide/block-device-mapping-concepts.html
   *
   * @default - Uses the block device mapping from the Launch Template, otherwise from the AMI
   */
  readonly blockDevices?: BlockDevice[];
}

/**
 * This represents a single EC2 instance
 */
export class Instance extends Resource implements IInstance {

  /**
   * Allows specify security group connections for the instance.
   */
  public readonly connections: Connections;

  /**
   * The IAM role assumed by the instance.
   */
  public readonly role: iam.IRole;

  /**
   * The principal to grant permissions to
   */
  public readonly grantPrincipal: iam.IPrincipal;

  /**
   * the underlying instance resource
   */
  public readonly instance: CfnInstance;
  /**
   * @attribute
   */
  public readonly instanceId: string;
  /**
   * @attribute
   */
  public readonly instanceAvailabilityZone: string;
  /**
   * @attribute
   */
  public readonly instancePrivateDnsName: string;
  /**
   * @attribute
   */
  public readonly instancePrivateIp: string;
  /**
   * @attribute
   */
  public readonly instancePublicDnsName: string;
  /**
   * @attribute
   */
  public readonly instancePublicIp: string;

  private readonly securityGroup: ISecurityGroup;
  private readonly securityGroups: ISecurityGroup[] = [];
  private readonly _userData?: UserData;
  private readonly _osType?: OperatingSystemType;

  constructor(scope: Construct, id: string, props: InstanceProps) {
    super(scope, id);

    if (props.securityGroup) {
      this.securityGroup = props.securityGroup;
    } else {
      this.securityGroup = new SecurityGroup(this, 'InstanceSecurityGroup', {
        vpc: props.vpc,
        allowAllOutbound: props.allowAllOutbound !== false,
      });
    }
    this.connections = new Connections({ securityGroups: [this.securityGroup] });
    this.securityGroups.push(this.securityGroup);
    Tag.add(this, NAME_TAG, props.instanceName || this.node.path);

    if (!props.launchTemplate && !props.instanceType) {
      throw new Error('If \'launchTemplate\' is not given, \'instanceType\' is required');
    }

    if (!props.launchTemplate && !props.machineImage) {
      throw new Error('If \'launchTemplate\' is not given, \'machineImage\' is required');
    }

    // FIXME: What if role is not given, and Launch Template is given?
    this.role = props.role ?? new iam.Role(this, 'InstanceRole', {
      assumedBy: new iam.ServicePrincipal('ec2.amazonaws.com'),
    });
    this.grantPrincipal = this.role;

    const iamProfile = new iam.CfnInstanceProfile(this, 'InstanceProfile', {
      roles: [this.role.roleName],
    });

    // use delayed evaluation
    const imageConfig = props.machineImage?.getImage(this);
    this._userData = props.userData ?? imageConfig?.userData;
    const userDataToken = this._userData ? Lazy.stringValue({ produce: () => Fn.base64(this.userData.render()) }) : undefined;
    const securityGroupsToken = Lazy.listValue({ produce: () => this.securityGroups.map(sg => sg.securityGroupId) });

    const { subnets } = props.vpc.selectSubnets(props.vpcSubnets);
    let subnet;
    if (props.availabilityZone) {
      const selected = subnets.filter(sn => sn.availabilityZone === props.availabilityZone);
      if (selected.length === 1) {
        subnet = selected[0];
      } else {
        this.node.addError(`Need exactly 1 subnet to match AZ '${props.availabilityZone}', found ${selected.length}. Use a different availabilityZone.`);
      }
    } else {
      if (subnets.length > 0) {
        subnet = subnets[0];
      } else {
        this.node.addError(`Did not find any subnets matching '${JSON.stringify(props.vpcSubnets)}', please use a different selection.`);
      }
    }
    if (!subnet) {
      // We got here and we don't have a subnet because of validation errors.
      // Invent one on the spot so the code below doesn't fail.
      subnet = Subnet.fromSubnetAttributes(this, 'DummySubnet', {
        subnetId: 's-notfound',
        availabilityZone: 'az-notfound',
      });
    }

    this.instance = new CfnInstance(this, 'Resource', {
      imageId: imageConfig?.imageId,
      keyName: props.keyName,
      instanceType: props.instanceType?.toString(),
      securityGroupIds: securityGroupsToken,
      iamInstanceProfile: iamProfile.ref,
      userData: userDataToken,
      subnetId: subnet.subnetId,
      availabilityZone: subnet.availabilityZone,
      sourceDestCheck: props.sourceDestCheck,
      blockDeviceMappings: instanceBlockDeviceMappings(this, props.blockDevices),
      privateIpAddress: props.privateIpAddress,
      launchTemplate: props.launchTemplate ? {
        version: props.launchTemplate.versionNumber,
        launchTemplateId: props.launchTemplate.launchTemplateId,
        launchTemplateName: props.launchTemplate.launchTemplateName,
      } : undefined,
    });
    this.instance.node.addDependency(this.role);

    this._osType = imageConfig?.osType;
    this.node.defaultChild = this.instance;

    this.instanceId = this.instance.ref;
    this.instanceAvailabilityZone = this.instance.attrAvailabilityZone;
    this.instancePrivateDnsName = this.instance.attrPrivateDnsName;
    this.instancePrivateIp = this.instance.attrPrivateIp;
    this.instancePublicDnsName = this.instance.attrPublicDnsName;
    this.instancePublicIp = this.instance.attrPublicIp;

    this.applyUpdatePolicies(props);
  }

  /**
   * Add the security group to the instance.
   *
   * @param securityGroup: The security group to add
   */
  public addSecurityGroup(securityGroup: ISecurityGroup): void {
    this.securityGroups.push(securityGroup);
  }
  /**
   * Add command to the startup script of the instance.
   * The command must be in the scripting language supported by the instance's OS (i.e. Linux/Windows).
   */
  public addUserData(...commands: string[]) {
    this.userData.addCommands(...commands);
  }

  /**
   * Adds a statement to the IAM role assumed by the instance.
   */
  public addToRolePolicy(statement: iam.PolicyStatement) {
    this.role.addToPolicy(statement);
  }

  public get userData() {
    // FIXME: Does this suck?
    if (!this._userData) {
      throw new Error('Cannot access UserData on instance if it was set on LaunchTemplate');
    }
    return this._userData;
  }

  /**
   * The type of OS the instance is running.
   */
  public get osType() {
    // FIXME: Does this suck?
    if (!this._osType) {
      throw new Error('Cannot access osType on instance if a Machine Image was not given');
    }
    return this._osType;
  }

  /**
   * Apply CloudFormation update policies for the instance
   */
  private applyUpdatePolicies(props: InstanceProps) {
    if (props.resourceSignalTimeout !== undefined) {
      this.instance.cfnOptions.creationPolicy = {
        ...this.instance.cfnOptions.creationPolicy,
        resourceSignal: {
          timeout: props.resourceSignalTimeout && props.resourceSignalTimeout.toISOString(),
        },
      };
    }
  }
}<|MERGE_RESOLUTION|>--- conflicted
+++ resolved
@@ -9,13 +9,8 @@
 import { instanceBlockDeviceMappings } from './private/ebs-util';
 import { ISecurityGroup, SecurityGroup } from './security-group';
 import { UserData } from './user-data';
-<<<<<<< HEAD
 import { BlockDevice } from './volume';
-import { IVpc, SubnetSelection } from './vpc';
-=======
-import { BlockDevice, synthesizeBlockDeviceMappings } from './volume';
 import { IVpc, Subnet, SubnetSelection } from './vpc';
->>>>>>> 293a937a
 
 /**
  * Name tag constant
