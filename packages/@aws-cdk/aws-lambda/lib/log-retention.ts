--- conflicted
+++ resolved
@@ -2,11 +2,7 @@
 import * as iam from '@aws-cdk/aws-iam';
 import * as logs from '@aws-cdk/aws-logs';
 import * as cdk from '@aws-cdk/core';
-<<<<<<< HEAD
 import { Construct } from 'constructs';
-import * as path from 'path';
-=======
->>>>>>> 319bbf9e
 import { Code } from './code';
 import { Runtime } from './runtime';
 import { SingletonFunction } from './singleton-lambda';
