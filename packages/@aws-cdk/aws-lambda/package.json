--- conflicted
+++ resolved
@@ -66,13 +66,8 @@
   },
   "license": "Apache-2.0",
   "devDependencies": {
-<<<<<<< HEAD
-    "@aws-cdk/assert": "1.24.0",
+    "@aws-cdk/assert": "1.25.0",
     "@types/aws-lambda": "^8.10.41",
-=======
-    "@aws-cdk/assert": "1.25.0",
-    "@types/aws-lambda": "^8.10.39",
->>>>>>> 8e2e4920
     "@types/lodash": "^4.14.149",
     "@types/nodeunit": "^0.0.30",
     "@types/sinon": "^7.5.0",
