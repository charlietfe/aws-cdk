import * as reflect from 'jsii-reflect';
<<<<<<< HEAD
import { getDocTag } from "./util";
=======
import { getDocTag } from './util';
>>>>>>> 319bbf9e

const CORE_MODULE = '@aws-cdk/core';
enum CoreTypesFqn {
<<<<<<< HEAD
  CfnResource = "@aws-cdk/core.CfnResource",
  Construct = "constructs.Construct",
  ConstructInterface = "constructs.IConstruct",
  Resource = "@aws-cdk/core.Resource",
  ResourceInterface = "@aws-cdk/core.IResource",
  ResolvableInterface = "@aws-cdk/core.IResolvable",
  PhysicalName = "@aws-cdk/core.PhysicalName"
=======
  CfnResource = '@aws-cdk/core.CfnResource',
  Construct = '@aws-cdk/core.Construct',
  ConstructInterface = '@aws-cdk/core.IConstruct',
  Resource = '@aws-cdk/core.Resource',
  ResourceInterface = '@aws-cdk/core.IResource',
  ResolvableInterface = '@aws-cdk/core.IResolvable',
  PhysicalName = '@aws-cdk/core.PhysicalName'
>>>>>>> 319bbf9e
}

export class CoreTypes {

  /**
   * @returns true if assembly has the Core module
   */
  public static hasCoreModule(assembly: reflect.Assembly) {
    return (!assembly.system.assemblies.find(a => a.name === CORE_MODULE));
  }

  /**
   * @returns true if `classType` represents an L1 Cfn Resource
   */
  public static isCfnResource(c: reflect.ClassType) {
    if (!c.system.includesAssembly(CORE_MODULE)) {
      return false;
    }

    // skip CfnResource itself
    if (c.fqn === CoreTypesFqn.CfnResource) {
      return false;
    }

    if (!this.isConstructClass(c)) {
      return false;
    }

    const cfnResourceClass = c.system.findFqn(CoreTypesFqn.CfnResource);
    if (!c.extends(cfnResourceClass)) {
      return false;
    }

    if (!c.name.startsWith('Cfn')) {
      return false;
    }

    return true;
  }

  /**
   * @returns true if `classType` represents a Construct
   */
  public static isConstructClass(c: reflect.ClassType) {
    if (!c.system.includesAssembly(CORE_MODULE)) {
      return false;
    }

    if (!c.isClassType()) {
      return false;
    }

    if (c.abstract) {
      return false;
    }

    return c.extends(c.system.findFqn(CoreTypesFqn.Construct));
  }

  /**
   * @returns true if `classType` represents an AWS resource (i.e. extends `cdk.Resource`).
   */
  public static isResourceClass(classType: reflect.ClassType) {
    const baseResource = classType.system.findClass(CoreTypesFqn.Resource);
    return classType.extends(baseResource) || getDocTag(classType, 'resource');
  }

  /**
   * Return true if the given interface type is a CFN class or prop type
   */
  public static isCfnType(interfaceType: reflect.Type) {
    return interfaceType.name.startsWith('Cfn') || (interfaceType.namespace && interfaceType.namespace.startsWith('Cfn'));
  }

  /**
   * @returns `classType` for the core type Construct
   */
  public get constructClass() {
    return this.sys.findClass(CoreTypesFqn.Construct);
  }

  /**
   * @returns `interfacetype` for the core type Construct
   */
  public get constructInterface() {
    return this.sys.findInterface(CoreTypesFqn.ConstructInterface);
  }

  /**
   * @returns `classType` for the core type Construct
   */
  public get resourceClass() {
    return this.sys.findClass(CoreTypesFqn.Resource);
  }

  /**
   * @returns `interfaceType` for the core type Resource
   */
  public get resourceInterface() {
    return this.sys.findInterface(CoreTypesFqn.ResourceInterface);
  }

  /**
   * @returns `classType` for the core type Token
   */
  public get tokenInterface() {
    return this.sys.findInterface(CoreTypesFqn.ResolvableInterface);
  }

  public get physicalNameClass() {
    return this.sys.findClass(CoreTypesFqn.PhysicalName);
  }

  private readonly sys: reflect.TypeSystem;

  constructor(sys: reflect.TypeSystem) {
    this.sys = sys;
    if (!sys.includesAssembly(CORE_MODULE)) {
      // disable-all-checks
      return;
    }

    for (const fqn of Object.values(CoreTypesFqn)) {
      if (!this.sys.tryFindFqn(fqn)) {
        throw new Error(`core FQN type not found: ${fqn}`);
      }
    }
  }
}<|MERGE_RESOLUTION|>--- conflicted
+++ resolved
@@ -1,29 +1,15 @@
 import * as reflect from 'jsii-reflect';
-<<<<<<< HEAD
-import { getDocTag } from "./util";
-=======
 import { getDocTag } from './util';
->>>>>>> 319bbf9e
 
 const CORE_MODULE = '@aws-cdk/core';
 enum CoreTypesFqn {
-<<<<<<< HEAD
-  CfnResource = "@aws-cdk/core.CfnResource",
-  Construct = "constructs.Construct",
-  ConstructInterface = "constructs.IConstruct",
-  Resource = "@aws-cdk/core.Resource",
-  ResourceInterface = "@aws-cdk/core.IResource",
-  ResolvableInterface = "@aws-cdk/core.IResolvable",
-  PhysicalName = "@aws-cdk/core.PhysicalName"
-=======
   CfnResource = '@aws-cdk/core.CfnResource',
-  Construct = '@aws-cdk/core.Construct',
-  ConstructInterface = '@aws-cdk/core.IConstruct',
+  Construct = 'constructs.Construct',
+  ConstructInterface = 'constructs.IConstruct',
   Resource = '@aws-cdk/core.Resource',
   ResourceInterface = '@aws-cdk/core.IResource',
   ResolvableInterface = '@aws-cdk/core.IResolvable',
   PhysicalName = '@aws-cdk/core.PhysicalName'
->>>>>>> 319bbf9e
 }
 
 export class CoreTypes {
